--- conflicted
+++ resolved
@@ -21,6 +21,7 @@
   Coordinates.msg
   PoseTwistStamped.msg
   PerceptionObject.msg
+  PerceptionObjects.msg
   PerceptionObjectArray.msg
   DockShape.msg
   DockShapes.msg
@@ -40,13 +41,10 @@
   CoordinateConversion.srv
   StereoShapeDetector.srv
   ScanTheCodeMission.srv
-<<<<<<< HEAD
   ObjectDBQuery.srv
-=======
   ObjectDBFullQuery.srv
   ObjectDBSingleQuery.srv
   CameraToLidarTransform.srv
->>>>>>> b519b6ac
 )
 
 add_action_files(
