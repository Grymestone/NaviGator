cmake_minimum_required(VERSION 2.8.3)
project(navigator_msgs)

find_package(catkin REQUIRED COMPONENTS
	roscpp 
	std_msgs 
	message_generation 
	geometry_msgs
	)

add_message_files(
  DIRECTORY msg
  FILES
  Acceleration.msg
  PoseTwist.msg
  Coordinates.msg
  PoseTwistStamped.msg
  Point.msg
  Points.msg
  Waypoint.msg
)

add_service_files(
<<<<<<< HEAD
FILES
  ShooterManual.srv
=======
  DIRECTORY srv
  FILES
  VisionRequest.srv
  WrenchSelect.srv
>>>>>>> ec4cde39
)

generate_messages(
	DEPENDENCIES 
	std_msgs 
	geometry_msgs
)

catkin_package(
	CATKIN_DEPENDS 
	std_msgs 
	geometry_msgs
    message_runtime
)

<|MERGE_RESOLUTION|>--- conflicted
+++ resolved
@@ -21,15 +21,11 @@
 )
 
 add_service_files(
-<<<<<<< HEAD
-FILES
-  ShooterManual.srv
-=======
   DIRECTORY srv
   FILES
+  ShooterManual.srv
   VisionRequest.srv
   WrenchSelect.srv
->>>>>>> ec4cde39
 )
 
 generate_messages(
