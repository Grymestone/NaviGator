cmake_minimum_required(VERSION 2.8.3)
project(navigator_msgs)

find_package(catkin REQUIRED COMPONENTS
  roscpp
  std_msgs
  message_generation
  geometry_msgs
  genmsg
  actionlib_msgs
  actionlib
  sensor_msgs
)

add_message_files(
  DIRECTORY msg
  FILES
  Alarm.msg
  Acceleration.msg
  PoseTwist.msg
  Coordinates.msg
  PoseTwistStamped.msg
  PerceptionObject.msg
<<<<<<< HEAD
  PerceptionObjects.msg
=======
>>>>>>> 6fef2996
  PerceptionObjectArray.msg
  DockShape.msg
  DockShapes.msg
)

add_service_files(
  DIRECTORY srv
  FILES
  ShooterManual.srv
  VisionRequest.srv
  WrenchSelect.srv
  GetDockShape.srv
  GetDockShapes.srv
  StartGate.srv
  SetROI.srv
  Bounds.srv
  CoordinateConversion.srv
  StereoShapeDetector.srv
  ScanTheCodeMission.srv
  ObjectDBQuery.srv
<<<<<<< HEAD
  ObjectDBFullQuery.srv
  ObjectDBSingleQuery.srv
=======
>>>>>>> 6fef2996
  CameraToLidarTransform.srv
)

add_action_files(
  DIRECTORY action
  FILES
  ClassifyUnknown.action
  ShooterDo.action
  )

generate_messages(
  DEPENDENCIES
  std_msgs
  geometry_msgs
  actionlib_msgs
  sensor_msgs
)

catkin_package(
  CATKIN_DEPENDS
  std_msgs
  geometry_msgs
  sensor_msgs
)

#catkin_package(
	#CATKIN_DEPENDS
	#std_msgs
	#geometry_msgs
  #message_runtime
  #actionlib_msgs
#)

<|MERGE_RESOLUTION|>--- conflicted
+++ resolved
@@ -21,10 +21,6 @@
   Coordinates.msg
   PoseTwistStamped.msg
   PerceptionObject.msg
-<<<<<<< HEAD
-  PerceptionObjects.msg
-=======
->>>>>>> 6fef2996
   PerceptionObjectArray.msg
   DockShape.msg
   DockShapes.msg
@@ -45,11 +41,6 @@
   StereoShapeDetector.srv
   ScanTheCodeMission.srv
   ObjectDBQuery.srv
-<<<<<<< HEAD
-  ObjectDBFullQuery.srv
-  ObjectDBSingleQuery.srv
-=======
->>>>>>> 6fef2996
   CameraToLidarTransform.srv
 )
 
