////////////////////////////////////////////////////////////
//
// ROS Lidar Node for RobotX 
//
////////////////////////////////////////////////////////////
#include <ros/ros.h>
#include <ros/console.h>
#include <std_msgs/String.h>
#include <sensor_msgs/PointCloud.h>
#include <sensor_msgs/PointCloud2.h>
#include <sensor_msgs/ChannelFloat32.h>
#include <nav_msgs/OccupancyGrid.h>
#include <nav_msgs/Odometry.h>
#include <shape_msgs/SolidPrimitive.h>
#include <visualization_msgs/MarkerArray.h>
#include <tf2_msgs/TFMessage.h>
#include <tf2/convert.h>
#include <tf2_ros/transform_listener.h>
#include <navigator_msgs/PerceptionObject.h>
#include <navigator_msgs/PerceptionObjectArray.h>
#include <navigator_msgs/ObjectDBQuery.h>
#include <navigator_msgs/Bounds.h>
#include <interactive_markers/interactive_marker_server.h>
#include <interactive_markers/menu_handler.h>
#include <uf_common/PoseTwistStamped.h>

#include <iostream>
#include <string>
#include <Eigen/Dense>
#include <Eigen/Geometry>

#include "OccupancyGrid.h"
#include "ConnectedComponents.h"
#include "objects.h"

#include "lidarParams.h"

using namespace std;

/////////////////////////////////////////////////////////////////////////////////////////////////////////////////////////////
//Random collection of globals
/////////////////////////////////////////////////////////////////////////////////////////////////////////////////////////////
OccupancyGrid ogrid(MAP_SIZE_METERS,ROI_SIZE_METERS,VOXEL_SIZE_METERS);
nav_msgs::OccupancyGrid rosGrid;
ros::Publisher pubGrid,pubMarkers,pubObjects,pubCloudPersist,pubCloudFrame,pubCloudPCL;
ObjectTracker object_tracker(MIN_OBJECT_SEPERATION_DISTANCE*2);
geometry_msgs::Point waypoint_ogrid;
geometry_msgs::Pose boatPose_enu;
geometry_msgs::Twist boatTwist_enu;
uf_common::PoseTwistStamped waypoint_enu,carrot_enu;
ros::Time pubObjectsTimer;
ros::ServiceClient boundsClient;
<<<<<<< HEAD

=======
>>>>>>> 4948fa85

/////////////////////////////////////////////////////////////////////////////////////////////////////////////////////////////
//Interactive marker globals
/////////////////////////////////////////////////////////////////////////////////////////////////////////////////////////////
interactive_markers::InteractiveMarkerServer *markerServer;
interactive_markers::MenuHandler menuHandler;
interactive_markers::MenuHandler::EntryHandle menuEntry;

/////////////////////////////////////////////////////////////////////////////////////////////////////////////////////////////
//These are changed on startup if /get_bounds service is present
/////////////////////////////////////////////////////////////////////////////////////////////////////////////////////////////
<<<<<<< HEAD
Eigen::Vector2d BOUNDARY_CORNER_1 (30-60, 10-140);
Eigen::Vector2d BOUNDARY_CORNER_2 (30-60, 120-60);
Eigen::Vector2d BOUNDARY_CORNER_3 (140-10, 120-60);
Eigen::Vector2d BOUNDARY_CORNER_4 (140-10, 10-140);

//Eigen::Vector2d BOUNDARY_CORNER_1 (0, 0);
//Eigen::Vector2d BOUNDARY_CORNER_2 (1, 0);
//Eigen::Vector2d BOUNDARY_CORNER_3 (1, -1);
//Eigen::Vector2d BOUNDARY_CORNER_4 (0, -1);

/////////////////////////////////////////////////////////////////////////////////////////////////////////////////////////////
//Forward declare
/////////////////////////////////////////////////////////////////////////////////////////////////////////////////////////////
void createROIS(string name, bool update = false, geometry_msgs::Pose newPose = geometry_msgs::Pose());
=======
Eigen::Vector2d BOUNDARY_CORNER_1 (30-80, 10-150);
Eigen::Vector2d BOUNDARY_CORNER_2 (30-80, 120-150);
Eigen::Vector2d BOUNDARY_CORNER_3 (140-80, 120-150);
Eigen::Vector2d BOUNDARY_CORNER_4 (140-80, 10-150);

//Eigen::Vector2d BOUNDARY_CORNER_1 (0, 0);
//Eigen::Vector2d BOUNDARY_CORNER_2 (1, 0);
//Eigen::Vector2d BOUNDARY_CORNER_3 (1, -1);
//Eigen::Vector2d BOUNDARY_CORNER_4 (0, -1);

/////////////////////////////////////////////////////////////////////////////////////////////////////////////////////////////
//Forward declare
/////////////////////////////////////////////////////////////////////////////////////////////////////////////////////////////
void createROIS(string name, bool update = false);
>>>>>>> 4948fa85

/////////////////////////////////////////////////////////////////////////////////////////////////////////////////////////////
//Helper function for making interactive markers
/////////////////////////////////////////////////////////////////////////////////////////////////////////////////////////////
visualization_msgs::InteractiveMarker CreateInteractiveMarker(string name)
{
		//Turn obj into an interactive marker for rviz
	  	visualization_msgs::InteractiveMarker int_marker; 
	  	visualization_msgs::InteractiveMarkerControl control;
	  	int_marker.header.frame_id = "enu";
	  	int_marker.scale = 1;
	  	int_marker.name = name;
		control.interaction_mode = visualization_msgs::InteractiveMarkerControl::BUTTON;
	  	control.always_visible = true;
	  	control.name = name;
	  	int_marker.controls.push_back(control);
	  	return int_marker;
}

/////////////////////////////////////////////////////////////////////////////////////////////////////////////////////////////

/////////////////////////////////////////////////////////////////////////////////////////////////////////////////////////////
void cb_velodyne(const sensor_msgs::PointCloud2ConstPtr &pcloud) 
{
	ROS_INFO("**********************************************************");
	ROS_INFO("LIDAR | cb_velodyne...");	

	//Measure elapsed time for function
	ros::Time timer = ros::Time::now();

	//Use ROS transform listener to grad up-to-date transforms between reference frames
	static tf2_ros::Buffer tfBuffer;
	static tf2_ros::TransformListener tfListener(tfBuffer);
	geometry_msgs::TransformStamped T_enu_velodyne_ros;
	try {
		T_enu_velodyne_ros = tfBuffer.lookupTransform("enu", "velodyne",ros::Time(0)); //change time to pcloud header? pcloud->header.stamp 
    } catch (tf2::TransformException &ex) {
      ROS_ERROR("%s",ex.what());
      return;
    }

    //Convert ROS transform to eigen transform
    Eigen::Affine3d T_enu_velodyne(Eigen::Affine3d::Identity());
    Eigen::Affine3d R_enu_velodyne(Eigen::Affine3d::Identity());
    geometry_msgs::Vector3  lidarPos =  T_enu_velodyne_ros.transform.translation;
    geometry_msgs::Quaternion quat = T_enu_velodyne_ros.transform.rotation;
	T_enu_velodyne.translate(Eigen::Vector3d(lidarPos.x,lidarPos.y,lidarPos.z));
	T_enu_velodyne.rotate(Eigen::Quaterniond(quat.w,quat.x,quat.y,quat.z));
	R_enu_velodyne.rotate(Eigen::Quaterniond(quat.w,quat.x,quat.y,quat.z));
	Eigen::Vector3d lidarHeading = R_enu_velodyne*Eigen::Vector3d(1,0,0);

	//Validate boat angles
	ogrid.validateOrientation(R_enu_velodyne.rotation());

	//Set bounding box
	ogrid.setBoundingBox(BOUNDARY_CORNER_1,BOUNDARY_CORNER_2,BOUNDARY_CORNER_3,BOUNDARY_CORNER_4);

	//Update occupancy grid
	ogrid.setLidarPosition(lidarPos,lidarHeading);
	ogrid.updatePointsAsCloud(pcloud,T_enu_velodyne,MAX_HITS_IN_CELL,MAXIMUM_Z_BELOW_LIDAR,MAXIMUM_Z_ABOVE_LIDAR);
	ogrid.createBinaryROI(MIN_HITS_FOR_OCCUPANCY);

	//Inflate ogrid before detecting objects and calling AStar
	ogrid.inflateBinary(OBJECT_INFLATION_PARAMETER);

	//Detect objects
	std::vector<objectMessage> objects;
	std::vector< std::vector<int> > cc = ConnectedComponents(ogrid,objects,MIN_OBJECT_SEPERATION_DISTANCE);

	//Publish second point cloud
	sensor_msgs::PointCloud objectCloudPersist,objectCloudFrame,pclCloud;
	objectCloudPersist.header.seq = 0;
	objectCloudPersist.header.frame_id = "enu";
	objectCloudPersist.header.stamp = ros::Time::now();
	objectCloudFrame.header.seq = 0;
	objectCloudFrame.header.frame_id = "enu";
	objectCloudFrame.header.stamp = ros::Time::now();	
	pclCloud.header.seq = 0;
	pclCloud.header.frame_id = "enu";
	pclCloud.header.stamp = ros::Time::now();

	//Publish rosgrid
	rosGrid.header.seq = 0;
	rosGrid.info.resolution = VOXEL_SIZE_METERS;
	rosGrid.header.frame_id = "enu";
	rosGrid.header.stamp = ros::Time::now();
	rosGrid.info.map_load_time = ros::Time::now();
	rosGrid.info.width = ogrid.ROI_SIZE;
	rosGrid.info.height = ogrid.ROI_SIZE;
	//std::cout << ogrid.lidarPos.x << " vs " << (ogrid.boatCol-ogrid.GRID_SIZE/2)*VOXEL_SIZE_METERS  << endl;
	rosGrid.info.origin.position.x = (ogrid.boatCol-ogrid.GRID_SIZE/2)*VOXEL_SIZE_METERS + ogrid.ROItoMeters(0);//ogrid.lidarPos.x + ogrid.ROItoMeters(0);
	rosGrid.info.origin.position.y = (ogrid.boatRow-ogrid.GRID_SIZE/2)*VOXEL_SIZE_METERS + ogrid.ROItoMeters(0);//ogrid.lidarPos.y + ogrid.ROItoMeters(0);
	rosGrid.info.origin.position.z = ogrid.lidarPos.z - MAXIMUM_Z_BELOW_LIDAR;
	rosGrid.data = ogrid.ogridMap;
	pubGrid.publish(rosGrid);

	//Publish markers
	geometry_msgs::Point p;
	visualization_msgs::MarkerArray markers;	
	visualization_msgs::Marker m;
	m.header.stamp = ros::Time::now();
	m.header.seq = 0;
	m.header.frame_id = "enu";
	
	//Erase old markers
	m.id = 1000;
	m.type = 0;
	m.action = 3;
	markers.markers.push_back(m);

	//Course Outline - change to real values or pull from service/topic
	m.id = 1001;
	m.type = visualization_msgs::Marker::LINE_STRIP;
	m.action = visualization_msgs::Marker::ADD;
	m.scale.x = 0.5;
	p.x = BOUNDARY_CORNER_1(0); p.y = BOUNDARY_CORNER_1(1); p.z = lidarPos.z - MAXIMUM_Z_BELOW_LIDAR; 
	m.points.push_back(p);
	p.x = BOUNDARY_CORNER_2(0); p.y = BOUNDARY_CORNER_2(1); p.z = lidarPos.z - MAXIMUM_Z_BELOW_LIDAR; 
	m.points.push_back(p);
	p.x = BOUNDARY_CORNER_3(0); p.y = BOUNDARY_CORNER_3(1); p.z = lidarPos.z - MAXIMUM_Z_BELOW_LIDAR; 
	m.points.push_back(p);
	p.x = BOUNDARY_CORNER_4(0); p.y = BOUNDARY_CORNER_4(1); p.z = lidarPos.z - MAXIMUM_Z_BELOW_LIDAR; 
	m.points.push_back(p);
	p.x = BOUNDARY_CORNER_1(0); p.y = BOUNDARY_CORNER_1(1); p.z = lidarPos.z - MAXIMUM_Z_BELOW_LIDAR; 
	m.points.push_back(p);
	m.color.a = 0.6; m.color.r = 1; m.color.g = 1; m.color.b = 1;
	markers.markers.push_back(m);

	//Lidar area
	m.id = 1002;
	m.points.clear();
	p.x = lidarPos.x; p.y = lidarPos.y; p.z = lidarPos.z - MAXIMUM_Z_BELOW_LIDAR; 
	m.points.push_back(p);	
	for (double theta = -LIDAR_VIEW_ANGLE_DEG*M_PI/180.0; theta <= LIDAR_VIEW_ANGLE_DEG*M_PI/180.0; theta += 0.1) {
		Eigen::Affine3d RotateZ(Eigen::Affine3d::Identity());
	    RotateZ.rotate(Eigen::AngleAxisd(theta, Eigen::Vector3d::UnitZ())); 
	    Eigen::Vector3d heading = RotateZ*lidarHeading;
	    p.x = heading(0)*LIDAR_VIEW_DISTANCE_METERS+lidarPos.x; p.y = heading(1)*LIDAR_VIEW_DISTANCE_METERS+lidarPos.y; p.z = lidarPos.z - MAXIMUM_Z_BELOW_LIDAR; 
		m.points.push_back(p);
	}
	p.x = lidarPos.x; p.y = lidarPos.y; p.z = lidarPos.z - MAXIMUM_Z_BELOW_LIDAR;  
	m.points.push_back(p);
	markers.markers.push_back(m);	
	geometry_msgs::Point32 p32;	
	sensor_msgs::ChannelFloat32 channel;
	channel.name = "intensity";
	objectCloudPersist.channels.push_back(channel);
	objectCloudFrame.channels.push_back(channel);
	pclCloud.channels.push_back(channel);
	
	//Track objects over frames
	auto object_permanence = object_tracker.add_objects(objects,pclCloud,boatPose_enu);

	//Look for gates in between 4 buoys
	auto gatePosAndNormal = object_tracker.FindThreeGates();
	auto gatePositions = std::get<0>(gatePosAndNormal);
	auto gateNormal = std::get<1>(gatePosAndNormal);
	std::vector<std::string> names{"Gate_2","Gate_1","Gate_3"};
	for (auto ii = 0; ii < gatePositions.size(); ++ii) {
		geometry_msgs::Pose newPose;
		newPose.position = gatePositions[ii];
		markerServer->setPose(names[ii],newPose);
	  	markerServer->applyChanges();
	}

	//Clear all markers from interactive server
	//markerServer->clear();	
<<<<<<< HEAD
	ROS_INFO_STREAM("LIDAR | Lidar position in enu " << lidarPos.x << "," << lidarPos.y << "," << lidarPos.z);
=======
	ROS_INFO_STREAM("LIDAR |  Lidar position in enu " << lidarPos.x << "," << lidarPos.y << "," << lidarPos.z);
>>>>>>> 4948fa85

	for (auto obj : object_permanence) {
		//Skip objects that are not real
 		if (!obj.real) {
			continue;
		}

		//Display Info//obj.strikesPersist.size() << "(" << obj.strikesFrame.size() << ") points, size "
		ROS_INFO_STREAM("LIDAR | "  << fixed  << setw(10) << obj.name.substr(0,4) << ": " << obj.id << "\t" << obj.position.x << "\t" << obj.position.y << "\t" << obj.position.z << "\t" << obj.maxHeightFromLidar << "\t" << obj.scale.x << "\t" << obj.scale.y << "\t" << obj.scale.z << "\t" << obj.confidence[0] << "\t" << obj.confidence[1] << "\t" << obj.confidence[2] << "\t" << obj.confidence[3] << "\t" << obj.confidence[4] << "\t " << obj.strikesPersist.size());

		//Show point cloud of just objects
		objectCloudPersist.points.insert(objectCloudPersist.points.end(),obj.strikesPersist.begin(),obj.strikesPersist.end());
		for (auto ii : obj.intensityPersist) {	
			objectCloudPersist.channels[0].values.push_back(ii);
		}

		//Show point cloud of just objects
		objectCloudFrame.points.insert(objectCloudFrame.points.end(),obj.strikesFrame.begin(),obj.strikesFrame.end());
		for (auto ii : obj.intensityFrame) {	
			objectCloudFrame.channels[0].values.push_back(ii);
		}
			
		//Create Interactive marker
		auto int_marker = CreateInteractiveMarker(to_string(obj.id));

		//Display number next to object	
		visualization_msgs::Marker m4;
		m4.header.stamp = ros::Time::now();
		m4.header.seq = 0;
		m4.header.frame_id = "enu";		
		m4.header.stamp = ros::Time::now();
		m4.id = obj.id+3000;
		m4.type = visualization_msgs::Marker::TEXT_VIEW_FACING;
		m4.action = visualization_msgs::Marker::ADD;
		m4.pose.position = obj.position;
		m4.pose.position.z += 3.5;
		m4.scale.z = 2;
		m4.text = to_string(obj.id) + ":" + obj.name.substr(0,2);
		if (obj.locked) {
			m4.color.a = 0.6; m4.color.r = 0; m4.color.g = 0; m4.color.b = 1;
		} else {
			m4.color.a = 0.6; m4.color.r = 0; m4.color.g = 1; m4.color.b = 0;
		}
		int_marker.controls[0].markers.push_back( m4 );	

		//Display normal as an arrow
		if (obj.pclInliers > 10) {
			visualization_msgs::Marker m3;
			m3.header.stamp = ros::Time::now();
			m3.header.seq = 0;
			m3.header.frame_id = "enu";		
			m3.header.stamp = ros::Time::now();
			m3.id = obj.id+2000;
			m3.type = visualization_msgs::Marker::ARROW;
			m3.action = visualization_msgs::Marker::ADD;
			m3.points.push_back(obj.position);
			geometry_msgs::Point pp;
			pp.x = obj.position.x+obj.normal.x*5; pp.y = obj.position.y+obj.normal.y*5; pp.z = obj.position.z+obj.normal.z*5;		
			m3.points.push_back(pp);
			m3.scale.x = 1; m3.scale.y = 1; m3.scale.z = 1;
			m3.color.a = 0.6; m3.color.r = 1; m3.color.g = 1; m3.color.b = 1;
			int_marker.controls[0].markers.push_back( m3 );
		}

		//Create marker as bounding box
		visualization_msgs::Marker m2;
		m2.header.stamp = ros::Time::now();
		m2.header.seq = 0;
		m2.header.frame_id = "enu";		
		m2.header.stamp = ros::Time::now();
		m2.id = obj.id;
		m2.type = visualization_msgs::Marker::CUBE;
		m2.action = visualization_msgs::Marker::ADD;		
		m2.pose.position = obj.position;
		m2.scale = obj.scale;
		if (obj.color.r == 0 && obj.color.g == 0 && obj.color.b == 0) {
			m2.color.a = 0.6; m2.color.r = 0.3; m2.color.g = 0.3; m2.color.b = 0.3;
		} else {
			m2.color.a = 0.6; m2.color.r = obj.color.r; m2.color.g = obj.color.g; m2.color.b = obj.color.b;
		}
		int_marker.controls[0].markers.push_back( m2 );
		
		//Turn obj into an interactive marker for rviz
		markerServer->insert( int_marker );
		menuHandler.apply( *markerServer, std::to_string(obj.id) );
	}	
	//Publish all data to ROS
	pubMarkers.publish(markers);
	pubCloudPersist.publish(objectCloudPersist);
	pubCloudFrame.publish(objectCloudFrame);
	pubCloudPCL.publish(pclCloud);
	markerServer->applyChanges();
	
	//Publish PerceptionObjects at some slower rate
	if ( (ros::Time::now() - pubObjectsTimer).toSec() > 2 ) {
		navigator_msgs::PerceptionObjectArray objectArray;
<<<<<<< HEAD
		object_tracker.lookUpByName("allAll",objectArray.objects);
=======
		object_tracker.lookUpByName("tess",objectArray.objects);
>>>>>>> 4948fa85
		pubObjects.publish(objectArray);
		pubObjectsTimer = ros::Time::now();
	}
	
	//Elapsed time
	ROS_INFO_STREAM("LIDAR | Elapsed time: " << (ros::Time::now()-timer).toSec());
	ROS_INFO("**********************************************************");
}


/////////////////////////////////////////////////////////////////////////////////////////////////////////////////////////////
// Update odometry information
/////////////////////////////////////////////////////////////////////////////////////////////////////////////////////////////
void cb_odom(const nav_msgs::OdometryConstPtr &odom) {
	//ROS_INFO("cb_odom...");	
	boatPose_enu = odom->pose.pose;
	boatTwist_enu = odom->twist.twist;
}

/////////////////////////////////////////////////////////////////////////////////////////////////////////////////////////////
//Handle DB Requests
/////////////////////////////////////////////////////////////////////////////////////////////////////////////////////////////
bool objectRequest(navigator_msgs::ObjectDBQuery::Request  &req, navigator_msgs::ObjectDBQuery::Response &res) 
{
	ROS_INFO_STREAM("LIDAR | DB request with name " << req.name << " and command " << req.cmd);
	
	//Assume match not found and clear old info
	res.found = false;
	res.objects.clear();

	//Look for desired object by name in database
	if (req.name.size() >= 1) {
		res.found = object_tracker.lookUpByName(req.name,res.objects);
	}

	//Process cmd portion after spliting request into 3 components
	auto split1 = req.cmd.find('=');
	vector<size_t> commas;
	vector<double> values;
	size_t splitBefore = split1+1, splitAfter = 0;
	while (true) {
		splitAfter = req.cmd.find(',',splitBefore);
		if (splitAfter != string::npos) {
			auto next = stod(req.cmd.substr(splitBefore,splitAfter-splitBefore));
			splitBefore = splitAfter+1;
			values.push_back(next);
		} else {
			if (values.size() > 0) {
				auto next = stod(req.cmd.substr(splitBefore));
				values.push_back(next);
			}
			break;
		}
	}	
	//String doesn't have = sign so just a reset command
	if ( split1 == string::npos) {
		auto name = req.cmd;
		if (name == "reset") {
			ROS_INFO_STREAM("LIDAR | reset cmd is " << name);
			//Call reset for all major components
			markerServer->clear();
			markerServer->applyChanges();	
<<<<<<< HEAD
			//Save ROIS
			vector<geometry_msgs::Pose> poses;
			for (auto ii = 0; ii < ROIS.size(); ++ii) {
		        geometry_msgs::Pose newPose;
		        newPose.position = object_tracker.saved_objects[ii].position;
				poses.push_back(newPose);
			}
			//Object database			
			object_tracker.reset();
			//Re-create ROIs - need old positions!
			for (auto ii = 0; ii < ROIS.size(); ++ii) {
				createROIS(ROIS[ii],true,poses[ii]);
			}
=======
			//Object database			
			object_tracker.reset();
			//Re-create ROIs
			createROIS("BuoyField",true); createROIS("CoralSurvey",true); createROIS("FindBreak",true); createROIS("AcousticPinger",true); createROIS("Shooter",true);
			createROIS("Scan_The_Code",true); createROIS("Gate_1",true); createROIS("Gate_2",true); createROIS("Gate_3",true); createROIS("Dock",true);
>>>>>>> 4948fa85
			//Get a fresh ogrid
			ogrid.reset();
		} else if (name == "Reset") {
			ROS_INFO_STREAM("LIDAR | Reset cmd is " << name);
<<<<<<< HEAD
		    for (auto ii = 0; ii < ROIS.size(); ++ii) {
=======
		    for (auto ii = 0; ii < 9; ++ii) {
>>>>>>> 4948fa85
                auto name = object_tracker.saved_objects[ii].name;
		        //Set new position
		        geometry_msgs::Pose newPose;
		        newPose.position.x = 0;
		        newPose.position.y = 0;
		        newPose.position.z = 0;
		        //Update database
<<<<<<< HEAD
		        object_tracker.lock(name,newPose.position,false);
=======
		        object_tracker.lock(name,newPose.position);
>>>>>>> 4948fa85
		        //Update interactive markers
		        markerServer->setPose(name,newPose);
	  	        markerServer->applyChanges();
            }
        }
    } else if (values.size() == 2) {
		auto name = req.cmd.substr(0,split1);
		ROS_INFO_STREAM("LIDAR | ROI cmd is " << name << "," << values[0]  << "," << values[1]);
		//Set new position
		geometry_msgs::Pose newPose;
		newPose.position.x = values[0];
		newPose.position.y = values[1];
		newPose.position.z = 0;
		//Update database
		object_tracker.lock(name,newPose.position);
		//Update interactive markers
		markerServer->setPose(name,newPose);
	  	markerServer->applyChanges();
	} else if (values.size() == 4) {
		auto name = req.cmd.substr(0,split1);
		ROS_INFO_STREAM("LIDAR | Color cmd is " << name << "," << values[0] << "," << values[1] << "," << values[2] << "," << values[3]);
		for (auto &obj : object_tracker.saved_objects) {
			if (obj.name == name && obj.id == values[3]) { 
				obj.color.r = values[0]/225.;
				obj.color.g = values[1]/255.;
				obj.color.b = values[2]/255.;
			}
		}
	}
	return true;
}

/////////////////////////////////////////////////////////////////////////////////////////////////////////////////////////////
//Process mouse moves from Rviz for interactive markers
/////////////////////////////////////////////////////////////////////////////////////////////////////////////////////////////
void roiCallBack( const visualization_msgs::InteractiveMarkerFeedbackConstPtr &feedback )
{
	ROS_INFO_STREAM("LIDAR | " << feedback->marker_name << ": " << feedback->pose.position.x << ", " << feedback->pose.position.y << ", " << feedback->pose.position.z);
	//Zero out z poisition from Rviz
	auto newPose = feedback->pose;
	newPose.position.z = 0;
	//Update database
	object_tracker.lock(feedback->marker_name,newPose.position);
	//Update interactive markers
	markerServer->setPose(feedback->marker_name,newPose);
	markerServer->applyChanges();
}

/////////////////////////////////////////////////////////////////////////////////////////////////////////////////////////////

/////////////////////////////////////////////////////////////////////////////////////////////////////////////////////////////
<<<<<<< HEAD
void createROIS(string name, bool update, geometry_msgs::Pose newPose)
=======
void createROIS(string name, bool update)
>>>>>>> 4948fa85
{
	//Add ROI estimates
  	visualization_msgs::InteractiveMarker int_marker; 
  	visualization_msgs::InteractiveMarkerControl controlm,control;
  	int_marker.header.frame_id = "enu";
  	int_marker.scale = 1;
  	int_marker.name = name;
  	controlm.name = name;
  	controlm.always_visible = true;
  	controlm.interaction_mode = visualization_msgs::InteractiveMarkerControl::MOVE_3D;
	visualization_msgs::Marker m4;
	m4.header.stamp = ros::Time::now();
	m4.header.seq = 0;
	m4.header.frame_id = "enu";		
	m4.id = -1;
	m4.type = visualization_msgs::Marker::TEXT_VIEW_FACING;
	m4.action = visualization_msgs::Marker::ADD;
	m4.pose.position.x = 0;
	m4.pose.position.y = 0;
	m4.pose.position.z = 2;
	m4.scale.z = 2;
	m4.text = name;
	m4.color.a = 1; m4.color.r = 1; m4.color.g = 1; m4.color.b = 1;
  	controlm.markers.push_back(m4);
	m4.type = visualization_msgs::Marker::SPHERE;
	m4.pose.position.x = 0;
	m4.pose.position.y = 0;
	m4.pose.position.z = 0;
	m4.scale.x = 2;
	m4.scale.y = 2;
	m4.scale.z = 2;
	controlm.markers.push_back(m4);
  	int_marker.controls.push_back(controlm);
	markerServer->insert( int_marker );	
	markerServer->setCallback(int_marker.name,&roiCallBack);
	markerServer->applyChanges();
    if (update) {
<<<<<<< HEAD
=======
        geometry_msgs::Pose newPose;
	    newPose.position.x = 0;
	    newPose.position.y = 0;
	    newPose.position.z = 0;
>>>>>>> 4948fa85
	    markerServer->setPose(name,newPose);
	    markerServer->applyChanges();
    } else {
	    object_tracker.addROI(name);
    }
}

/////////////////////////////////////////////////////////////////////////////////////////////////////////////////////////////
//Process Rviz menu option selections
/////////////////////////////////////////////////////////////////////////////////////////////////////////////////////////////
void markerCallBack( const visualization_msgs::InteractiveMarkerFeedbackConstPtr &feedback )
{
	ROS_INFO_STREAM("LIDAR MENU | Callback from " << feedback->menu_entry_id << "," << feedback->marker_name);
	const vector<string> menu{"ObjectType", "shooter", "dock", "scan_the_code", "totem", "start_gate", "buoy", "unknown"};
	
	for (auto &obj : object_tracker.saved_objects) {
		if (obj.id == stoi(feedback->marker_name)) { 
			if (feedback->menu_entry_id < 9) {
				obj.name = menu.at(feedback->menu_entry_id-1); 
				ROS_INFO_STREAM("LIDAR | Changing id of object " << obj.id << " to " << obj.name);
			} else if (feedback->menu_entry_id == 10 ) {
				obj.locked = true;
				ROS_INFO_STREAM("LIDAR | Changing status of object " << obj.id << " to locked");
			} else if (feedback->menu_entry_id == 11) {
				obj.locked = false;
				ROS_INFO_STREAM("LIDAR | Changing status of object " << obj.id << " to unlocked");
			} else if (feedback->menu_entry_id == 13) {
				obj.color.r = 1.f; obj.color.g = 0.f; obj.color.b = 0.f;
				ROS_INFO_STREAM("LIDAR | Changing color of object " << obj.id << " to red");
			} else if (feedback->menu_entry_id == 14) {
				obj.color.r = 1.f; obj.color.g = 1.f; obj.color.b = 1.f;
				ROS_INFO_STREAM("LIDAR | Changing color of object " << obj.id << " to white");
			} else if (feedback->menu_entry_id == 15) {
				obj.color.r = 0.01f; obj.color.g = 0.01f; obj.color.b = 0.01f;
				ROS_INFO_STREAM("LIDAR | Changing color of object " << obj.id << " to black");
			}	else if (feedback->menu_entry_id == 16) {
				obj.color.r = 0.f; obj.color.g = 1.f; obj.color.b = 0.f;
				ROS_INFO_STREAM("LIDAR | Changing color of object " << obj.id << " to green");
			} else if (feedback->menu_entry_id == 17) {
				obj.color.r = 0.f; obj.color.g = 0.f; obj.color.b = 1.f;
				ROS_INFO_STREAM("LIDAR | Changing color of object " << obj.id << " to blue");
			} else if (feedback->menu_entry_id == 18) {
				obj.color.r = 1.f; obj.color.g = 1.f; obj.color.b = 0.f;
				ROS_INFO_STREAM("LIDAR | Changing color of object " << obj.id << " to yellow");
			}	else if (feedback->menu_entry_id == 19) {
				obj.color.r = 0.f; obj.color.g = 0.f; obj.color.b = 0.f;
				ROS_INFO_STREAM("LIDAR | Changing color of object " << obj.id << " to unknown");
			}											
			break; 
		}
	}	
}


/////////////////////////////////////////////////////////////////////////////////////////////////////////////////////////////
//Entry point to code
/////////////////////////////////////////////////////////////////////////////////////////////////////////////////////////////
void resetBounds(const ros::TimerEvent& event)
{
	navigator_msgs::Bounds::Request boundsReq;
	navigator_msgs::Bounds::Response boundsRes;
	boundsReq.to_frame = "enu";
	if (boundsClient.call(boundsReq,boundsRes) && boundsRes.bounds.size() == 4) {
		BOUNDARY_CORNER_1(0) = boundsRes.bounds[0].x; BOUNDARY_CORNER_1(1) = boundsRes.bounds[0].y;
		BOUNDARY_CORNER_2(0) = boundsRes.bounds[1].x; BOUNDARY_CORNER_2(1) = boundsRes.bounds[1].y;
		BOUNDARY_CORNER_3(0) = boundsRes.bounds[2].x; BOUNDARY_CORNER_3(1) = boundsRes.bounds[2].y;
		BOUNDARY_CORNER_4(0) = boundsRes.bounds[3].x; BOUNDARY_CORNER_4(1) = boundsRes.bounds[3].y;
		ROS_INFO_STREAM("LIDAR | Bounds set to rosparam");
	} else {
		ROS_INFO_STREAM("LIDAR | Bounds not available from /get_bounds service....");
	}
}

/////////////////////////////////////////////////////////////////////////////////////////////////////////////////////////////
//Entry point to code
/////////////////////////////////////////////////////////////////////////////////////////////////////////////////////////////
int main(int argc, char* argv[])
{
	//Ros init
	ros::init(argc, argv, "lidar");
	ros::Time::init();
	//ros::init(argc, argv, "lidar", ros::init_options::AnonymousName);

	//Check that ROS is alive before continuing... After 10 minutes quit!
	ROS_INFO("LIDAR | Checking ROS master is alive...");
	ros::Time timer = ros::Time::now();
	while (!ros::master::check()) {
		if ( (ros::Time::now()-timer).toSec() > 600) { return -1; }
		ros::Duration(0.1).sleep();
	}
	ROS_INFO_STREAM("LIDAR | ROS Master: " << ros::master::getHost());

	//Node handler
	ros::NodeHandle nh;

	//Subscribe to odom and the velodyne
	ros::Subscriber sub1 = nh.subscribe("/velodyne_points", 1, cb_velodyne);
	ros::Subscriber sub2 = nh.subscribe("/odom", 1, cb_odom);

	//Publish occupancy grid and visualization markers
	pubGrid = nh.advertise<nav_msgs::OccupancyGrid>("/ogrid",10);
	pubMarkers = nh.advertise<visualization_msgs::MarkerArray>("/info_markers",10);

	//Publish PerceptionObjects
	pubObjects = nh.advertise<navigator_msgs::PerceptionObjectArray>("/database/objects",1);
	pubObjectsTimer = ros::Time::now();

	//Extra publishing for debugging...
	pubCloudPersist = nh.advertise<sensor_msgs::PointCloud>("/ira_persist",1);
	pubCloudFrame = nh.advertise<sensor_msgs::PointCloud>("/ira_frame",1);
	pubCloudPCL = nh.advertise<sensor_msgs::PointCloud>("/ira_pclcloud",1);

	//Service for object request
	ros::ServiceServer service = nh.advertiseService("/database/requests", objectRequest);

	//Check for bounds from parameter server on startup
	boundsClient = nh.serviceClient<navigator_msgs::Bounds>("/get_bounds");
<<<<<<< HEAD
	ros::Timer timerCallBack = nh.createTimer(ros::Duration(3.0), resetBounds);	
=======
	ros::Timer timerCallBack = nh.createTimer(ros::Duration(1.5), resetBounds);	
>>>>>>> 4948fa85

	//Interactive Marker Menu Setup
	markerServer = new interactive_markers::InteractiveMarkerServer("/unclassified_markers","",false);
	interactive_markers::MenuHandler::EntryHandle sub_menu_handle = menuHandler.insert( "Type" );
	menuEntry = menuHandler.insert( sub_menu_handle, "shooter", &markerCallBack );
	menuEntry = menuHandler.insert( sub_menu_handle, "dock", &markerCallBack );
	menuEntry = menuHandler.insert( sub_menu_handle, "scan_the_code", &markerCallBack );
	menuEntry = menuHandler.insert( sub_menu_handle, "totem", &markerCallBack );
	menuEntry = menuHandler.insert( sub_menu_handle, "start_gate", &markerCallBack );
	menuEntry = menuHandler.insert( sub_menu_handle, "buoy", &markerCallBack );
	menuEntry = menuHandler.insert( sub_menu_handle, "unknown", &markerCallBack );
	sub_menu_handle = menuHandler.insert( "Lock" );
	menuEntry = menuHandler.insert( sub_menu_handle, "True", &markerCallBack );
	menuEntry = menuHandler.insert( sub_menu_handle, "False", &markerCallBack );
	sub_menu_handle = menuHandler.insert( "Color" );
	menuEntry = menuHandler.insert( sub_menu_handle, "Red", &markerCallBack );
	menuEntry = menuHandler.insert( sub_menu_handle, "White", &markerCallBack );
	menuEntry = menuHandler.insert( sub_menu_handle, "Black", &markerCallBack );
	menuEntry = menuHandler.insert( sub_menu_handle, "Green", &markerCallBack );
	menuEntry = menuHandler.insert( sub_menu_handle, "Blue", &markerCallBack );
	menuEntry = menuHandler.insert( sub_menu_handle, "Yellow", &markerCallBack );
	menuEntry = menuHandler.insert( sub_menu_handle, "Unknown", &markerCallBack );

	//Create ROIs
	for (auto ii = 0; ii < ROIS.size(); ++ii) {
		createROIS(ROIS[ii]);
	}	

	//Check ROS Params
	/*
	double adjustParam;
	if ( nh->getParam("/lidar/OBJECT_INFLATION_PARAMETER", adjustParam) ) {

	}*/

	//Give control to ROS
	ros::spin();

	return 0;
}<|MERGE_RESOLUTION|>--- conflicted
+++ resolved
@@ -32,7 +32,6 @@
 #include "OccupancyGrid.h"
 #include "ConnectedComponents.h"
 #include "objects.h"
-
 #include "lidarParams.h"
 
 using namespace std;
@@ -50,10 +49,6 @@
 uf_common::PoseTwistStamped waypoint_enu,carrot_enu;
 ros::Time pubObjectsTimer;
 ros::ServiceClient boundsClient;
-<<<<<<< HEAD
-
-=======
->>>>>>> 4948fa85
 
 /////////////////////////////////////////////////////////////////////////////////////////////////////////////////////////////
 //Interactive marker globals
@@ -65,7 +60,6 @@
 /////////////////////////////////////////////////////////////////////////////////////////////////////////////////////////////
 //These are changed on startup if /get_bounds service is present
 /////////////////////////////////////////////////////////////////////////////////////////////////////////////////////////////
-<<<<<<< HEAD
 Eigen::Vector2d BOUNDARY_CORNER_1 (30-60, 10-140);
 Eigen::Vector2d BOUNDARY_CORNER_2 (30-60, 120-60);
 Eigen::Vector2d BOUNDARY_CORNER_3 (140-10, 120-60);
@@ -80,22 +74,6 @@
 //Forward declare
 /////////////////////////////////////////////////////////////////////////////////////////////////////////////////////////////
 void createROIS(string name, bool update = false, geometry_msgs::Pose newPose = geometry_msgs::Pose());
-=======
-Eigen::Vector2d BOUNDARY_CORNER_1 (30-80, 10-150);
-Eigen::Vector2d BOUNDARY_CORNER_2 (30-80, 120-150);
-Eigen::Vector2d BOUNDARY_CORNER_3 (140-80, 120-150);
-Eigen::Vector2d BOUNDARY_CORNER_4 (140-80, 10-150);
-
-//Eigen::Vector2d BOUNDARY_CORNER_1 (0, 0);
-//Eigen::Vector2d BOUNDARY_CORNER_2 (1, 0);
-//Eigen::Vector2d BOUNDARY_CORNER_3 (1, -1);
-//Eigen::Vector2d BOUNDARY_CORNER_4 (0, -1);
-
-/////////////////////////////////////////////////////////////////////////////////////////////////////////////////////////////
-//Forward declare
-/////////////////////////////////////////////////////////////////////////////////////////////////////////////////////////////
-void createROIS(string name, bool update = false);
->>>>>>> 4948fa85
 
 /////////////////////////////////////////////////////////////////////////////////////////////////////////////////////////////
 //Helper function for making interactive markers
@@ -261,14 +239,10 @@
 	  	markerServer->applyChanges();
 	}
 
-	//Clear all markers from interactive server
-	//markerServer->clear();	
-<<<<<<< HEAD
+	//Display lidar position
 	ROS_INFO_STREAM("LIDAR | Lidar position in enu " << lidarPos.x << "," << lidarPos.y << "," << lidarPos.z);
-=======
-	ROS_INFO_STREAM("LIDAR |  Lidar position in enu " << lidarPos.x << "," << lidarPos.y << "," << lidarPos.z);
->>>>>>> 4948fa85
-
+
+	//Update all markers
 	for (auto obj : object_permanence) {
 		//Skip objects that are not real
  		if (!obj.real) {
@@ -364,11 +338,7 @@
 	//Publish PerceptionObjects at some slower rate
 	if ( (ros::Time::now() - pubObjectsTimer).toSec() > 2 ) {
 		navigator_msgs::PerceptionObjectArray objectArray;
-<<<<<<< HEAD
 		object_tracker.lookUpByName("allAll",objectArray.objects);
-=======
-		object_tracker.lookUpByName("tess",objectArray.objects);
->>>>>>> 4948fa85
 		pubObjects.publish(objectArray);
 		pubObjectsTimer = ros::Time::now();
 	}
@@ -431,7 +401,6 @@
 			//Call reset for all major components
 			markerServer->clear();
 			markerServer->applyChanges();	
-<<<<<<< HEAD
 			//Save ROIS
 			vector<geometry_msgs::Pose> poses;
 			for (auto ii = 0; ii < ROIS.size(); ++ii) {
@@ -445,22 +414,11 @@
 			for (auto ii = 0; ii < ROIS.size(); ++ii) {
 				createROIS(ROIS[ii],true,poses[ii]);
 			}
-=======
-			//Object database			
-			object_tracker.reset();
-			//Re-create ROIs
-			createROIS("BuoyField",true); createROIS("CoralSurvey",true); createROIS("FindBreak",true); createROIS("AcousticPinger",true); createROIS("Shooter",true);
-			createROIS("Scan_The_Code",true); createROIS("Gate_1",true); createROIS("Gate_2",true); createROIS("Gate_3",true); createROIS("Dock",true);
->>>>>>> 4948fa85
 			//Get a fresh ogrid
 			ogrid.reset();
 		} else if (name == "Reset") {
 			ROS_INFO_STREAM("LIDAR | Reset cmd is " << name);
-<<<<<<< HEAD
 		    for (auto ii = 0; ii < ROIS.size(); ++ii) {
-=======
-		    for (auto ii = 0; ii < 9; ++ii) {
->>>>>>> 4948fa85
                 auto name = object_tracker.saved_objects[ii].name;
 		        //Set new position
 		        geometry_msgs::Pose newPose;
@@ -468,11 +426,7 @@
 		        newPose.position.y = 0;
 		        newPose.position.z = 0;
 		        //Update database
-<<<<<<< HEAD
 		        object_tracker.lock(name,newPose.position,false);
-=======
-		        object_tracker.lock(name,newPose.position);
->>>>>>> 4948fa85
 		        //Update interactive markers
 		        markerServer->setPose(name,newPose);
 	  	        markerServer->applyChanges();
@@ -524,11 +478,7 @@
 /////////////////////////////////////////////////////////////////////////////////////////////////////////////////////////////
 
 /////////////////////////////////////////////////////////////////////////////////////////////////////////////////////////////
-<<<<<<< HEAD
 void createROIS(string name, bool update, geometry_msgs::Pose newPose)
-=======
-void createROIS(string name, bool update)
->>>>>>> 4948fa85
 {
 	//Add ROI estimates
   	visualization_msgs::InteractiveMarker int_marker; 
@@ -566,13 +516,6 @@
 	markerServer->setCallback(int_marker.name,&roiCallBack);
 	markerServer->applyChanges();
     if (update) {
-<<<<<<< HEAD
-=======
-        geometry_msgs::Pose newPose;
-	    newPose.position.x = 0;
-	    newPose.position.y = 0;
-	    newPose.position.z = 0;
->>>>>>> 4948fa85
 	    markerServer->setPose(name,newPose);
 	    markerServer->applyChanges();
     } else {
@@ -690,11 +633,7 @@
 
 	//Check for bounds from parameter server on startup
 	boundsClient = nh.serviceClient<navigator_msgs::Bounds>("/get_bounds");
-<<<<<<< HEAD
 	ros::Timer timerCallBack = nh.createTimer(ros::Duration(3.0), resetBounds);	
-=======
-	ros::Timer timerCallBack = nh.createTimer(ros::Duration(1.5), resetBounds);	
->>>>>>> 4948fa85
 
 	//Interactive Marker Menu Setup
 	markerServer = new interactive_markers::InteractiveMarkerServer("/unclassified_markers","",false);
@@ -723,8 +662,7 @@
 		createROIS(ROIS[ii]);
 	}	
 
-	//Check ROS Params
-	/*
+	/* //Check ROS Params
 	double adjustParam;
 	if ( nh->getParam("/lidar/OBJECT_INFLATION_PARAMETER", adjustParam) ) {
 
